# Copy this file to /etc/bash_completion.d/xe
# Make sure that cli is on your path, too!

_xe()
{
	local IFS=$'\n,'
	local cur prev opts xe IFS
	# The following if statement is a fix for CA-28853. "cur=`_get_cword`" is used in newer scripts, but it somehow does not work.
	if [[ $COMP_CWORD < 1 ]] ; then
			COMP_CWORD=$(( ${#COMP_WORDS[@]} + 1))
	fi

	# bash 4 changed the semantics of COMP_WORDS: specifically it will
	# split (eg) on "=" if this is contained in COMP_WORDBREAKS. We
	# have a particular problem with "=", so we work around by
	# regenerating the old style of array.
	j=0
	for ((i=0;i<=$COMP_CWORD;i++)); do
		if [ "${COMP_WORDS[$i]}" = "=" ]; then
			j=$(expr $j - 1)
			OLDSTYLE_WORDS[$j]="${OLDSTYLE_WORDS[$j]}${COMP_WORDS[$i]}"
			# and the next one if there is one
			if [ $i -lt $COMP_CWORD ]; then
				i=$(expr $i + 1)
				OLDSTYLE_WORDS[$j]="${OLDSTYLE_WORDS[$j]}${COMP_WORDS[$i]}"

			fi
			j=$(expr $j + 1)
		else
			OLDSTYLE_WORDS[$j]="${COMP_WORDS[$i]}"
			j=$(expr $j + 1)
		fi
	done
	OLDSTYLE_CWORD=$(expr $j - 1)
	COMP_CWORD=$OLDSTYLE_CWORD

	cur="${OLDSTYLE_WORDS[COMP_CWORD]}"
	prev="${OLDSTYLE_WORDS[COMP_CWORD-1]}"
	xe=xe

	if [[ $COMP_CWORD == 1 ]] ; then
		opts=`${xe} help --minimal --all 2>/dev/null | sed -e 's/,/\ ,/g' -e 's/$/\ /g'`
                set_completions "$opts" "$cur"
		return 0
	fi

	if echo ${OLDSTYLE_WORDS[COMP_CWORD]} | grep "=" > /dev/null; then
		local param value
		local IFS=""
		param=`echo ${OLDSTYLE_WORDS[COMP_CWORD]} | cut -d= -f1`
		value=`echo ${OLDSTYLE_WORDS[COMP_CWORD]} | cut -d= -f2`

		local vms args

		case "$param" in
			filename|file-name|license-file)
				IFS=$'\n,'
				# Here we actually WANT file name completion, so using compgen is OK.
				COMPREPLY=( $(compgen -f ${value}) )
				return 0
				;;

			mode) # for pif-reconfigure-ip
				if [ "${OLDSTYLE_WORDS[1]}" == "pif-reconfigure-ip" ]; then
					IFS=$'\n,'
<<<<<<< HEAD
                                        set_completions "dhcp,static,none" "$value"
=======
					COMPREPLY=( $(compgen -W "dhcp ,static ,none" -- ${value}) )
				elif [ "${COMP_WORDS[1]}" == "pif-reconfigure-ipv6" ]; then
					IFS=$'\n,'
					COMPREPLY=( $(compgen -W "dhcp ,static ,none ,autoconf" -- ${value}) )
>>>>>>> 266cd9f8
				elif [ "${OLDSTYLE_WORDS[1]}" == "bond-set-mode" ] || [ "${OLDSTYLE_WORDS[1]}" == "bond-create" ]; then
					IFS=$'\n,'
                                        set_completions "balance-slb,active-backup,lacp" "$value"
				fi
				return 0
				;;

			primary_address_type)
				if [ "${COMP_WORDS[1]}" == "pif-set-primary-address-type" ]; then
					IFS=$'\n,'
					COMPREPLY=( $(compgen -W "ipv4 ,ipv6" -- ${value}) )
				fi
				return 0
				;;
			uuid)
				case "${OLDSTYLE_WORDS[1]}" in
					diagnostic-vm-status) cmd=vm-list;;
					diagnostic-vdi-status) cmd=vdi-list;;
					*) cmd=`echo ${OLDSTYLE_WORDS[1]} | awk -F- '/^host-cpu-/ || /^host-crashdump-/ || /^gpu-group-/ { print $1 "-" $2 }
$0 !~ /^host-cpu-/ && $0 !~ /^host-crashdump-/ && $0 !~ /^gpu-group-/ { print $1 }'`-list;;
				esac
				IFS=$'\n,'
                                set_completions_for_names "$cmd" 'uuid' "$value"
				return 1
				;;
			vm)
				IFS=$'\n,'
                                set_completions_for_names 'vm-list' 'name-label' "$value"
				return 0
				;;

			host)
				IFS=$'\n,'
                                set_completions_for_names 'host-list' 'name-label' "$value"
				return 0
				;;
			params)
				val=$(final_comma_separated_param "$value")
				class=`echo ${OLDSTYLE_WORDS[1]} | cut -d- -f1`
				params=`${xe} ${class}-list params=all 2>/dev/null| cut -d: -f1 | sed -e s/\(.*\)//g -e s/^\ *//g -e s/\ *$//g`
				IFS=$'\n,'
                                set_completions "$params,all" "$val"
				return 0
				;;
			template)
				IFS=$'\n,'
                                set_completions_for_names 'template-list' 'name-label' "$value"
				return 0
				;;

			# param name is used by *-param-add, *-param-remove, and *-param-get
			param-name)
				if echo ${OLDSTYLE_WORDS[1]} | grep "param-add" > /dev/null; then
					class=`echo ${OLDSTYLE_WORDS[1]} | sed s/-param-add//g`
					paramsset=`${xe} ${class}-list params=all 2>/dev/null | grep "SRW\|MRW" | cut -d\( -f 1 | cut -d: -f1 | sed s/\ *//` 
                                        set_completions "$paramsset" "$value"
					return 0
				elif echo ${OLDSTYLE_WORDS[1]} | grep "param-remove" > /dev/null; then
					class=`echo ${OLDSTYLE_WORDS[1]} | sed s/-param-remove//g`
					paramsset=`${xe} ${class}-list params=all 2>/dev/null | grep "SRW\|MRW" | cut -d\( -f 1 | cut -d: -f1 | sed s/\ *//` 
                                        set_completions "$paramsset" "$value"
					return 0
				elif echo ${OLDSTYLE_WORDS[1]} | grep "param-get" > /dev/null; then
					class=`echo ${OLDSTYLE_WORDS[1]} | sed s/-param-get//g`
					paramsset=`${xe} ${class}-list params=all 2>/dev/null | cut -d\( -f 1 | cut -d: -f1 | sed s/\ *//` 
                                        set_completions "$paramsset" "$value"
					return 0
				fi
				;;
			cd-name)
				if [[ "${OLDSTYLE_WORDS[1]}" == "vm-cd-add" || "${OLDSTYLE_WORDS[1]}" == "vm-cd-insert" ]]; then
                                        IFS=$'\n,'
                                        set_completions_for_names 'cd-list' 'name-label' "$value"
					return 0
				elif [[ "${OLDSTYLE_WORDS[1]}" == "vm-cd-remove" ]]; then
				        vm=`for i in ${OLDSTYLE_WORDS[@]:2}; do echo $i | grep "^vm="; done`
                                        local cds=`${xe} vm-cd-list "$vm" --minimal --multiple vbd-params=vdi-name-label vdi-params=none 2>/dev/null`
                                        IFS=$'\n,'
                                        set_completions "$cds" "$value"
					return 0
				fi
				;;
			on)	
                                IFS=$'\n,'
                                set_completions_for_names 'host-list' 'name-label' "$value"
				return 0
				;;
			key)
				local keys=`${xe} log-get-keys --minimal 2>/dev/null`
                                IFS=$'\n,'
                                set_completions "$keys" "$value"
				return 0
				;;
			level)
                                IFS=$'\n,'
                                set_completions 'debug,info,warning,error' "$value"
				return 0
				;;
			sr-name-label) # for vm-install
                                IFS=$'\n,'
                                set_completions_for_names 'sr-list' 'name-label' "$value"
				return 0
				;;
			crash-dump-SR | suspend-image-SR | default-SR)
                                IFS=$'\n,'
                                set_completions_for_names 'sr-list' 'uuid' "$value"
				return 0
				;;
			type) # for vbd-create/vdi-create/sr-create/sr-probe
                                IFS=$'\n,'
			        fst=`echo ${OLDSTYLE_WORDS[1]} | cut -d- -f1`

				if [[ "${fst}" == "vbd" ]]; then
                                   set_completions 'Disk,CD' "$value"
				   return 0
				elif [[ "${fst}" == "vdi" ]]; then
                                   set_completions 'system,user,suspend,crashdump' "$value"
				   return 0
				elif [[ "${fst}" == "sr" ]]; then
                                   local words=$( ${xe} sm-list params=type --minimal 2>/dev/null )
                                   set_completions "$words" "$value"
				   return 0
				fi
				;;
			locking-mode) # VIF.locking_mode
				IFS=$'\n,'
                                set_completions 'network_default,locked,unlocked,disabled' "$value"
				return 0
				;;
			default-locking-mode) # network.default_locking_mode
				IFS=$'\n,'
                                set_completions 'unlocked,disabled' "$value"
				return 0
				;;
			pif-uuids) # bond-create
				val=$(final_comma_separated_param "$value")
				pifs=`${xe} pif-list --minimal 2>/dev/null`
				IFS=$'\n,'
                                set_completions "$pifs" "$val"
				return 0
				;;
			entries) # for host-get-system-status
                                val=$(final_comma_separated_param "$value")
                                master_uuid=$(xe pool-list params=master --minimal 2>/dev/null)
                                IFS=$'\n'
                                caps=$($xe host-get-system-status-capabilities uuid="$master_uuid" 2>/dev/null | grep '<capability ' | sed -ne 's/.*<capability .* key="\([^"]*\)".*$/\1/p' | tr '\n' , | sed -e 's/,$//g' | tr , '\n')
        # Fake "
                                set_completions "$caps" "$val"
                                return 0
                                ;;
			output)
                                case "${OLDSTYLE_WORDS[1]}" in
                                    log-set-output)
                                        IFS=$'\n,'
                                        set_completions 'file,syslog,nil' "$value"
                                        ;;
                                    host-get-system-status)
                                        IFS=$'\n,'
                                        set_completions 'tar.bz2,zip' "$value"
                                        ;;
                                esac
                                return 0
                                ;;
            copy-bios-strings-from) # for vm-install
				# TODO: Test this really well!
                                set_completions_for_names 'host-list' 'uuid' "$value"
                return 0
                ;;
			backup-type) # for vmpp
                                IFS=$'\n,'
                                set_completions 'snapshot,checkpoint' "$value"
				return 0
				;;
                        backup-frequency) # for vmpp
                                IFS=$'\n,'
                                set_completions 'hourly,daily,weekly' "$value"
                                return 0
                                ;;
                        archive-frequency) # for vmpp
                                IFS=$'\n,'
                                set_completions 'never,always_after_backup,daily,weekly' "$value"
                                return 0
                                ;;
                        archive-target-type) # for vmpp
                                IFS=$'\n,'
                                set_completions 'none,cifs,nfs' "$value"
                                return 0
                                ;;
			backup-schedule:days) # for vmpp 
                                IFS=$'\n,'
			        LAST_VALUE=`echo ${value}|gawk 'BEGIN{FS=" "}{print $NF}'`
                                set_completions 'monday,tuesday,wednesday,thursday,friday,saturday,sunday' "$LAST_VALUE"
                                return 0
                                ;;
                        archive-schedule:days) # for vmpp
                                IFS=$'\n,'
			        LAST_VALUE=`echo ${value}|gawk 'BEGIN{FS=" "}{print $NF}'`
                                set_completions 'monday,tuesday,wednesday,thursday,friday,saturday,sunday' "$LAST_VALUE"
                                return 0
                                ;;
			role-name)
				IFS=$'\n,'
				LAST_VALUE=`echo ${value}|gawk 'BEGIN{FS=" "}{print $NF}'`
                                set_completions 'vm-power-admin,vm-admin,vm-operator,read-only,pool-operator,pool-admin' "$LAST_VALUE"
				return 0
				;;
			edition) # for host-apply-edition (licensing)
				IFS=$'\n,'
				LAST_VALUE=`echo ${value}|gawk 'BEGIN{FS=" "}{print $NF}'`
				EDITIONS=`${xe} host-all-editions --minimal 2>/dev/null`
                                set_completions "$EDITIONS" "$LAST_VALUE"
				return 0
				;;
			*)
				snd=`echo ${param} | gawk -F- '{print $NF}'`
				fst=`echo ${param} | gawk -F- '{printf "%s", $1; for (i=2; i<NF; i++) printf "-%s", $i}'`
				
				if [[ "${snd}" == "uuid" ]]; then
				   if [[ "${fst}" == "snapshot" ]]; then
				   	  all=""
				   else
					  all="--all"
				   fi
				   uuids=`${xe} ${fst}-list ${all} params=uuid --minimal 2>/dev/null`
                                   IFS=$'\n,'
                                   set_completions "$uuids" "$value"
				   return 0
				else
				   fst=`echo ${OLDSTYLE_WORDS[1]} | cut -d- -f1`
				   snd=`echo ${OLDSTYLE_WORDS[1]} | cut -d- -f2`
				   if [[ "${snd}" == "list" || "${fst}" == "vm" ]]; then
                                     IFS=$'\n,'
                                     set_completions_for_names "${fst}-list" "$param" "$value"
				     return 0
				   fi
				fi	  
				;;
		esac
	else
		local param reqd
		param=${OLDSTYLE_WORDS[COMP_CWORD]}
		vmselectors=`${xe} help ${OLDSTYLE_WORDS[1]} 2>/dev/null | grep "optional params" | grep "<vm-selectors>"`
		hostselectors=`${xe} help ${OLDSTYLE_WORDS[1]} 2>/dev/null | grep "optional params" | grep "<host-selectors>"`
		isdeviceconfig=`echo "${param}" | grep "device-config:"`
		isvcpusparams=`echo "${param}" | grep "VCPUs-params:"`
		isvmppbackupschedule=`echo "${param}" | grep "backup-schedule:"`
		isvmpparchiveschedule=`echo "${param}" | grep "archive-schedule:"`
		isvmpparchivetargetconfig=`echo "${param}" | grep "archive-target-config:"`
		isvmppalarmconfig=`echo "${param}" | grep "alarm-config:"`
		if [ "${isdeviceconfig}" ]; then
			IFS=" " type=$(for i in ${OLDSTYLE_WORDS[@]:2}; do echo $i | grep "^type="; done | sed -e 's/^type=//' | tr "[A-Z]" "[a-z]")
			extraargs=,$(IFS=";"; for i in `xe sm-list type=${type} params=configuration --minimal 2>/dev/null`; do echo device-config:$i | cut -d ':' -f 1-2; done | sed -e 's/ //g' -e 's/$/=/')
		elif [ "${isvcpusparams}" ]; then
			extraargs=,$(for i in weight cap mask; do echo "VCPUs-params:$i="; done)
		elif [ "${vmselectors}" ]; then
			if [ "${param}" ] ; then
				extraargs=",vm=,"$(params "vm-list" | sed 's/params=//g')
			else
				extraargs=",vm="
			fi
		elif [ "${hostselectors}" ]; then
			if [ "${param}" ] ; then
				extraargs=",host=,"$(params "host-list" | sed 's/params=//g')
			else
				extraargs=",host="
			fi
		elif [ "${isvmppbackupschedule}" ]; then
			pfx=`echo ${isvmppbackupschedule} | cut -d ':' -f 1`
                        set_completions "${pfx}:min=,${pfx}:hour=,${pfx}:days=" "$param"
			return 0
		elif [ "${isvmpparchiveschedule}" ]; then
			pfx=`echo ${isvmpparchiveschedule} | cut -d ':' -f 1`
                        set_completions "${pfx}:min=,${pfx}:hour=,${pfx}:days=" "$param"
			return 0
		elif [ "${isvmpparchivetargetconfig}" ]; then
			pfx=`echo ${isvmpparchivetargetconfig} | cut -d ':' -f 1`
                        set_completions "${pfx}:location=,${pfx}:username=,${pfx}:password=" "$param"
			return 0
		elif [ "${isvmppalarmconfig}" ]; then
			pfx=`echo ${isvmppalarmconfig} | cut -d ':' -f 1`
                        set_completions "${pfx}:smtp_server=,${pfx}:smtp_port=,${pfx}:email_address=" "$param"
			return 0
		else
			extraargs=""
		fi
		IFS=$'\n,'
                set_completions_for_params "${OLDSTYLE_WORDS[1]}" "$extraargs" "$param"
		return 0
	fi
}

##
# Return the last word in the given value, split on commas.
#
final_comma_separated_param()
{
	if expr "$1" : ".*," >/dev/null
	then
		old_ifs="$IFS"
		bits=$(echo "$1" | sed -e 's#^\(.*\),\([^,]*\)$#\1%\2#g')
		IFS=%
		bits=($bits)
		echo "${bits[1]}"
		IFS="$old_ifs"
	else
		echo "$1"
	fi
}


set_completions_for_names()
{
        local vals=$("$xe" "$1" --minimal params="$2" 2>/dev/null)
        set_completions "$vals" "$3"
}

params()
{
	"$xe" help "$1" 2>/dev/null | grep '^[^:]*params' | cut -d: -f2- | egrep -v "^ $" | cut -c 2- | sed -e 's/,/=,/g' -e 's/$/=/g' -e 's/:=/:/g' -e 's/-=/-/g' -e 's/ //g'
}

set_completions_for_params()
{
        local v=$(params "$1" | sed -e 's/<vm-selectors>=//g' -e 's/<host-selectors>=//g')
        set_completions "$v$2" "$3"
}

set_completions()
{
        # Replace each sequence of non-escaped commas with a newline, then de-escape commas and backslashes.
        local words=$( echo "$1" | sed -re 's/(^|[^\])((\\\\)*),,*/\1\2\n/g' -e 's/\\,/,/g' -e 's/\\\\/\\/g' )
        local prefix="$2"
        # TODO: Stop changing IFS.
        local IFS=$'\n'
        local word=
        COMPREPLY=()
        for word in $words; do
                # TODO: Do not generate space/tab suffixes, which have to be removed here.
                local word=$( echo "$word" | sed -e 's/[ \t]$//')
                if [[ "$word" = "$prefix"* ]]; then
                        COMPREPLY+=( $(printf '%q' "$word") )
                fi
        done
}

complete -F _xe -o nospace xe<|MERGE_RESOLUTION|>--- conflicted
+++ resolved
@@ -63,14 +63,11 @@
 			mode) # for pif-reconfigure-ip
 				if [ "${OLDSTYLE_WORDS[1]}" == "pif-reconfigure-ip" ]; then
 					IFS=$'\n,'
-<<<<<<< HEAD
                                         set_completions "dhcp,static,none" "$value"
-=======
 					COMPREPLY=( $(compgen -W "dhcp ,static ,none" -- ${value}) )
 				elif [ "${COMP_WORDS[1]}" == "pif-reconfigure-ipv6" ]; then
 					IFS=$'\n,'
-					COMPREPLY=( $(compgen -W "dhcp ,static ,none ,autoconf" -- ${value}) )
->>>>>>> 266cd9f8
+                                        set_completions "dhcp,static,none,autoconf" "$value"
 				elif [ "${OLDSTYLE_WORDS[1]}" == "bond-set-mode" ] || [ "${OLDSTYLE_WORDS[1]}" == "bond-create" ]; then
 					IFS=$'\n,'
                                         set_completions "balance-slb,active-backup,lacp" "$value"
@@ -81,7 +78,7 @@
 			primary_address_type)
 				if [ "${COMP_WORDS[1]}" == "pif-set-primary-address-type" ]; then
 					IFS=$'\n,'
-					COMPREPLY=( $(compgen -W "ipv4 ,ipv6" -- ${value}) )
+                                        set_completions "ipv4,ipv6" "$value"
 				fi
 				return 0
 				;;
